-- String

module ("string", package.seeall)


-- TODO: Pretty printing
--
--   (Use in getopt)
--
--   John Hughes's and Simon Peyton Jones's Pretty Printer Combinators
--
--   Based on The Design of a Pretty-printing Library in Advanced
--   Functional Programming, Johan Jeuring and Erik Meijer (eds), LNCS 925
--   http://www.cs.chalmers.se/~rjmh/Papers/pretty.ps
--   Heavily modified by Simon Peyton Jones, Dec 96
--
--   Haskell types:
--   data Doc     list of lines
--   quote :: Char -> Char -> Doc -> Doc    Wrap document in ...
--   (<>) :: Doc -> Doc -> Doc              Beside
--   (<+>) :: Doc -> Doc -> Doc             Beside, separated by space
--   ($$) :: Doc -> Doc -> Doc              Above; if there is no overlap it "dovetails" the two
--   nest :: Int -> Doc -> Doc              Nested
--   punctuate :: Doc -> [Doc] -> [Doc]     punctuate p [d1, ... dn] = [d1 <> p, d2 <> p, ... dn-1 <> p, dn]
--   render      :: Int                     Line length
--               -> Float                   Ribbons per line
--               -> (TextDetails -> a -> a) What to do with text
--               -> a                       What to do at the end
--               -> Doc                     The document
--               -> a                       Result


-- @func __index: Give strings a subscription operator
--   @param s: string
--   @param i: index
-- @returns
<<<<<<< HEAD
--   @param s_: string.sub (s, n, n)
local oldmeta = getmetatable ("").__index
getmetatable ("").__index =
  function (s, n)
    if type (n) == "number" then
      return sub (s, n, n)
    -- Fall back to old metamethods
    elseif type (oldmeta) == "function" then
      return oldmeta (s, n)
    else
      return oldmeta[n]
=======
--   @param s_: string.sub (s, i, i) if i is a number,
--     or falls back to any previous metamethod (by default, string
--     methods)
local old__index = getmetatable ("").__index
getmetatable ("").__index =
  function (s, i)
    if type (i) == "number" then
      return sub (s, i, i)
    -- Fall back to old metamethods
    elseif type (old__index) == "function" then
      return old__index (s, i)
    else
      return old__index[i]
>>>>>>> 94fee1cb
    end
  end

-- @func __append: Give strings an append metamethod
--   @param s: string
--   @param c: character (1-character string)
-- @returns
--   @param s_: s .. c
getmetatable ("").__append =
  function (s, c)
    return s .. c
  end

-- @func caps: Capitalise each word in a string
--   @param s: string
-- @returns
--   @param s_: capitalised string
function caps (s)
  return (gsub (s, "(%w)([%w]*)",
                function (l, ls)
                  return upper (l) .. ls
                end))
end

-- @func chomp: Remove any final newline from a string
--   @param s: string to process
-- @returns
--   @param s_: processed string
function chomp (s)
  return (gsub (s, "\n$", ""))
end

-- @func escapePattern: Escape a string to be used as a pattern
--   @param s: string to process
-- @returns
--   @param s_: processed string
function escapePattern (s)
  return (gsub (s, "(%W)", "%%%1"))
end

-- @param escapeShell: Escape a string to be used as a shell token
-- Quotes spaces, parentheses, brackets, quotes, apostrophes and \s
--   @param s: string to process
-- @returns
--   @param s_: processed string
function escapeShell (s)
  return (gsub (s, "([ %(%)%\\%[%]\"'])", "\\%1"))
end

-- @func ordinalSuffix: Return the English suffix for an ordinal
--   @param n: number of the day
-- @returns
--   @param s: suffix
function ordinalSuffix (n)
  n = math.mod (n, 100)
  local d = math.mod (n, 10)
  if d == 1 and n ~= 11 then
    return "st"
  elseif d == 2 and n ~= 12 then
    return "nd"
  elseif d == 3 and n ~= 13 then
    return "rd"
  else
    return "th"
  end
end

-- @func format: Extend to work better with one argument
-- If only one argument is passed, no formatting is attempted
--   @param f: format
--   @param ...: arguments to format
-- @returns
--   @param s: formatted string
local _format = format
function format (f, arg1, ...)
  if arg1 == nil then
    return f
  else
    return _format (f, arg1, ...)
  end
end

-- @func pad: Justify a string
-- When the string is longer than w, it is truncated (left or right
-- according to the sign of w)
--   @param s: string to justify
--   @param w: width to justify to (-ve means right-justify; +ve means
--     left-justify)
--   @param [p]: string to pad with [" "]
-- @returns
--   s_: justified string
function pad (s, w, p)
  p = rep (p or " ", math.abs (w))
  if w < 0 then
    return sub (p .. s, w)
  end
  return sub (s .. p, 1, w)
end

-- @func wrap: Wrap a string into a paragraph
--   @param s: string to wrap
--   @param w: width to wrap to [78]
--   @param ind: indent [0]
--   @param ind1: indent of first line [ind]
-- @returns
--   @param s_: wrapped paragraph
function wrap (s, w, ind, ind1)
  w = w or 78
  ind = ind or 0
  ind1 = ind1 or ind
  assert (ind1 < w and ind < w,
          "the indents must be less than the line width")
  s = rep (" ", ind1) .. s
  local lstart, len = 1, len (s)
  while len - lstart > w - ind do
    local i = lstart + w - ind
    while i > lstart and sub (s, i, i) ~= " " do
      i = i - 1
    end
    local j = i
    while j > lstart and sub (s, j, j) == " " do
      j = j - 1
    end
    s = sub (s, 1, j) .. "\n" .. rep (" ", ind) ..
      sub (s, i + 1, -1)
    local change = ind + 1 - (i - j)
    lstart = j + change
    len = len + change
  end
  return s
end

-- @func numbertosi: Write a number using SI suffixes
-- The number is always written to 3 s.f.
--   @param n: number
-- @returns
--   @param n_: string
function numbertosi (n)
  local SIprefix = {
    [-8] = "y", [-7] = "z", [-6] = "a", [-5] = "f",
    [-4] = "p", [-3] = "n", [-2] = "mu", [-1] = "m",
    [0] = "", [1] = "k", [2] = "M", [3] = "G",
    [4] = "T", [5] = "P", [6] = "E", [7] = "Z",
    [8] = "Y"
  }
  local t = format("% #.2e", n)
  local _, _, m, e = t:find(".(.%...)e(.+)")
  local man, exp = tonumber (m), tonumber (e)
  local siexp = math.floor (exp / 3)
  local shift = exp - siexp * 3
  local s = SIprefix[siexp] or "e" .. tostring (siexp)
  man = man * (10 ^ shift)
  return tostring (man) .. s
end

-- @func findl: Do find, returning captures as a list
--   @param s: target string
--   @param p: pattern
--   @param [init]: start position [1]
--   @param [plain]: inhibit magic characters [nil]
-- @returns
--   @param from, to: start and finish of match
--   @param capt: table of captures
function findl (s, p, init, plain)
  local function pack (from, to, ...)
    return from, to, {...}
  end
  return pack (p.find (s, p, init, plain))
end

-- @func finds: Do multiple find's on a string
--   @param s: target string
--   @param p: pattern
--   @param [init]: start position [1]
--   @param [plain]: inhibit magic characters [nil]
-- @returns
--   @param l: list of {from, to; capt = {captures}}
function finds (s, p, init, plain)
  init = init or 1
  local l = {}
  local from, to, r
  repeat
    from, to, r = findl (s, p, init, plain)
    if from ~= nil then
      table.insert (l, {from, to, capt = r})
      init = to + 1
    end
  until not from
  return l
end

-- @func gsubs: Perform multiple calls to gsub
--   @param s: string to call gsub on
--   @param sub: {pattern1=replacement1 ...}
--   @param [n]: upper limit on replacements [infinite]
-- @returns
--   @param s_: result string
--   @param r: number of replacements made
function gsubs (s, sub, n)
  local r = 0
  for i, v in pairs (sub) do
    local rep
    if n ~= nil then
      s, rep = gsub (s, i, v, n)
      r = r + rep
      n = n - rep
      if n == 0 then
        break
      end
    else
      s, rep = i.gsub (s, i, v)
      r = r + rep
    end
  end
  return s, r
end

-- FIXME: Consider Perl and Python versions.
-- @func split: Split a string at a given separator
--   @param s: string to split
--   @param sep: separator regex
-- @returns
--   @param l: list of strings
function split (s, sep)
  -- finds gets a list of {from, to, capt = {}} lists; we then
  -- flatten the result, discarding the captures, and prepend 0 (1
  -- before the first character) and append 0 (1 after the last
  -- character), and then read off the result in pairs.
  local pairs = list.concat ({0}, list.flatten (finds (s, sep)), {0})
  local l = {}
  for i = 1, #pairs, 2 do
    table.insert (l, sub (s, pairs[i] + 1, pairs[i + 1] - 1))
  end
  return l
end

-- @func ltrim: Remove leading matter from a string
--   @param s: string
--   @param [r]: leading regex ["%s+"]
-- @returns
--   @param s_: string without leading r
function ltrim (s, r)
  r = r or "%s+"
  return (gsub (s, "^" .. r, ""))
end

-- @func rtrim: Remove trailing matter from a string
--   @param s: string
--   @param [r]: trailing regex ["%s+"]
-- @returns
--   @param s_: string without trailing r
function rtrim (s, r)
  r = r or "%s+"
  return (gsub (s, r .. "$", ""))
end

-- @func trim: Remove leading and trailing matter from a string
--   @param s: string
--   @param [r]: leading/trailing regex ["%s+"]
-- @returns
--   @param s_: string without leading/trailing r
function trim (s, r)
  return rtrim (ltrim (s, r), r)
end<|MERGE_RESOLUTION|>--- conflicted
+++ resolved
@@ -34,19 +34,6 @@
 --   @param s: string
 --   @param i: index
 -- @returns
-<<<<<<< HEAD
---   @param s_: string.sub (s, n, n)
-local oldmeta = getmetatable ("").__index
-getmetatable ("").__index =
-  function (s, n)
-    if type (n) == "number" then
-      return sub (s, n, n)
-    -- Fall back to old metamethods
-    elseif type (oldmeta) == "function" then
-      return oldmeta (s, n)
-    else
-      return oldmeta[n]
-=======
 --   @param s_: string.sub (s, i, i) if i is a number,
 --     or falls back to any previous metamethod (by default, string
 --     methods)
@@ -60,7 +47,6 @@
       return old__index (s, i)
     else
       return old__index[i]
->>>>>>> 94fee1cb
     end
   end
 
